--- conflicted
+++ resolved
@@ -239,21 +239,6 @@
                                     _("automatically close."))
         
         # check if lock has been placed for current wallet
-<<<<<<< HEAD
-        server_lock = server.get(keyhash+'_lock')
-        if server_lock:
-            # set pick back to true if user lock is present
-            server.put(keyhash+'_pick', 'True')
-            # display pop up
-            window.show_warning(_("A cosigner is currently siging the transaction.") + '\n' +
-                                _("Please wait until the signing has concluded."))
-            return
-
-        # lock all cosigners, if no lock has been placed
-        for window, xpub, K, _hash in self.cosigner_list:
-            current_time = str(calendar.timegm(time.gmtime()))
-            server.put(_hash+'_lock', current_time)
-=======
         for window, xpub, K, _hash in self.cosigner_list:
             server_lock = server.get(_hash+'_lock')
             if server_lock == 'locked':
@@ -266,7 +251,6 @@
 
         # lock transaction dialog, if no lock has been placed
         server.put(keyhash+'_lock', 'locked')
->>>>>>> 68115b15
 
         xprv = wallet.keystore.get_master_private_key(password)
         if not xprv:
