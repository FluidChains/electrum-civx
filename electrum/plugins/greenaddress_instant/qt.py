#!/usr/bin/env python
#
# Electrum - lightweight Bitcoin client
# Copyright (C) 2014 Thomas Voegtlin
#
# Permission is hereby granted, free of charge, to any person
# obtaining a copy of this software and associated documentation files
# (the "Software"), to deal in the Software without restriction,
# including without limitation the rights to use, copy, modify, merge,
# publish, distribute, sublicense, and/or sell copies of the Software,
# and to permit persons to whom the Software is furnished to do so,
# subject to the following conditions:
#
# The above copyright notice and this permission notice shall be
# included in all copies or substantial portions of the Software.
#
# THE SOFTWARE IS PROVIDED "AS IS", WITHOUT WARRANTY OF ANY KIND,
# EXPRESS OR IMPLIED, INCLUDING BUT NOT LIMITED TO THE WARRANTIES OF
# MERCHANTABILITY, FITNESS FOR A PARTICULAR PURPOSE AND
# NONINFRINGEMENT. IN NO EVENT SHALL THE AUTHORS OR COPYRIGHT HOLDERS
# BE LIABLE FOR ANY CLAIM, DAMAGES OR OTHER LIABILITY, WHETHER IN AN
# ACTION OF CONTRACT, TORT OR OTHERWISE, ARISING FROM, OUT OF OR IN
# CONNECTION WITH THE SOFTWARE OR THE USE OR OTHER DEALINGS IN THE
# SOFTWARE.

import base64
import urllib.parse
import sys
from typing import TYPE_CHECKING

from PyQt5.QtWidgets import QApplication, QPushButton

<<<<<<< HEAD
from electrum_exos.plugin import BasePlugin, hook
from electrum_exos.i18n import _
=======
from electrum.plugin import BasePlugin, hook
from electrum.i18n import _
from electrum.network import Network
>>>>>>> 87c596fa

if TYPE_CHECKING:
    from aiohttp import ClientResponse


class Plugin(BasePlugin):

    button_label = _("Verify GA instant")

    @hook
    def transaction_dialog(self, d):
        d.verify_button = QPushButton(self.button_label)
        d.verify_button.clicked.connect(lambda: self.do_verify(d))
        d.buttons.insert(0, d.verify_button)
        self.transaction_dialog_update(d)

    def get_my_addr(self, d):
        """Returns the address for given tx which can be used to request
        instant confirmation verification from GreenAddress"""
        for o in d.tx.outputs():
            if d.wallet.is_mine(o.address):
                return o.address
        return None

    @hook
    def transaction_dialog_update(self, d):
        if d.tx.is_complete() and self.get_my_addr(d):
            d.verify_button.show()
        else:
            d.verify_button.hide()

    def do_verify(self, d):
        tx = d.tx
        wallet = d.wallet
        window = d.main_window

        if wallet.is_watching_only():
            d.show_critical(_('This feature is not available for watch-only wallets.'))
            return

        # 1. get the password and sign the verification request
        password = None
        if wallet.has_keystore_encryption():
            msg = _('GreenAddress requires your signature \n'
                    'to verify that transaction is instant.\n'
                    'Please enter your password to sign a\n'
                    'verification request.')
            password = window.password_dialog(msg, parent=d)
            if not password:
                return
        try:
            d.verify_button.setText(_('Verifying...'))
            QApplication.processEvents()  # update the button label

            addr = self.get_my_addr(d)
            message = "Please verify if %s is GreenAddress instant confirmed" % tx.txid()
            sig = wallet.sign_message(addr, message, password)
            sig = base64.b64encode(sig).decode('ascii')

            # 2. send the request
            async def handle_request(resp: 'ClientResponse'):
                resp.raise_for_status()
                return await resp.json()
            url = "https://greenaddress.it/verify/?signature=%s&txhash=%s" % (urllib.parse.quote(sig), tx.txid())
            response = Network.send_http_on_proxy('get', url, headers = {'User-Agent': 'Electrum'}, on_finish=handle_request)

            # 3. display the result
            if response.get('verified'):
                d.show_message(_('{} is covered by GreenAddress instant confirmation').format(tx.txid()), title=_('Verification successful!'))
            else:
                d.show_warning(_('{} is not covered by GreenAddress instant confirmation').format(tx.txid()), title=_('Verification failed!'))
        except BaseException as e:
            import traceback
            traceback.print_exc(file=sys.stdout)
            d.show_error(str(e))
        finally:
            d.verify_button.setText(self.button_label)<|MERGE_RESOLUTION|>--- conflicted
+++ resolved
@@ -30,14 +30,9 @@
 
 from PyQt5.QtWidgets import QApplication, QPushButton
 
-<<<<<<< HEAD
 from electrum_exos.plugin import BasePlugin, hook
 from electrum_exos.i18n import _
-=======
-from electrum.plugin import BasePlugin, hook
-from electrum.i18n import _
-from electrum.network import Network
->>>>>>> 87c596fa
+from electrum_exos.network import Network
 
 if TYPE_CHECKING:
     from aiohttp import ClientResponse
