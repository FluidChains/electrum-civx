--- conflicted
+++ resolved
@@ -726,38 +726,8 @@
             try: self.connecting.remove(server)
             except KeyError: pass
 
-<<<<<<< HEAD
-        else:
-            raise Exception(interface.mode)
-        # If not finished, get the next header
-        if next_height is not None:
-            if next_height < 0:
-                self.connection_down(interface.server)
-                next_height = None
-            elif interface.mode == 'catch_up' and interface.tip > next_height + 50:
-                self.request_chunk(interface, next_height // 2016)
-            else:
-                self.request_header(interface, next_height)
-        if next_height is None:
-            interface.mode = 'default'
-            interface.request = None
-            self.notify('updated')
-
-        # refresh network dialog
-        self.notify('interfaces')
-
-    def maintain_requests(self):
-        with self.interface_lock:
-            interfaces = list(self.interfaces.values())
-        for interface in interfaces:
-            if interface.request and time.time() - interface.request_time > BLOCKCHAIN_REQUEST_TIMEOUT:
-                interface.print_error("blockchain request timed out")
-                self.connection_down(interface.server)
-                continue
-=======
         if server == self.default_server:
             await self.switch_to_interface(server)
->>>>>>> 87c596fa
 
         self._add_recent_server(server)
         self.trigger_callback('network_updated')
