--- conflicted
+++ resolved
@@ -1,19 +1,11 @@
-<<<<<<< HEAD
-import unittest
+from typing import NamedTuple, Optional
+
 from electrum_exos import keystore
 from electrum_exos import mnemonic
 from electrum_exos import old_mnemonic
-from electrum_exos.util import bh2u
-=======
-from typing import NamedTuple, Optional
-
-from electrum import keystore
-from electrum import mnemonic
-from electrum import old_mnemonic
-from electrum.util import bh2u, bfh
-from electrum.bitcoin import is_new_seed
-from electrum.version import SEED_PREFIX_SW, SEED_PREFIX
->>>>>>> 87c596fa
+from electrum_exos.util import bh2u, bfh
+from electrum_exos.bitcoin import is_new_seed
+from electrum_exos.version import SEED_PREFIX_SW, SEED_PREFIX
 
 from . import SequentialTestCase
 from .test_wallet_vertical import UNICODE_HORROR, UNICODE_HORROR_HEX
