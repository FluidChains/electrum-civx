<<<<<<< HEAD
ELECTRUM_VERSION = '3.2.4'   # version of the client package
APK_VERSION = '3.2.4.0'      # read by buildozer.spec
=======
ELECTRUM_VERSION = '3.3.4'   # version of the client package
APK_VERSION = '3.3.4.0'      # read by buildozer.spec
>>>>>>> 87c596fa

PROTOCOL_VERSION = '1.4'     # protocol version requested

# The hash of the mnemonic seed must begin with this
SEED_PREFIX        = '01'      # Standard wallet
SEED_PREFIX_SW     = '100'     # Segwit wallet
SEED_PREFIX_2FA    = '101'     # Two-factor authentication
SEED_PREFIX_2FA_SW = '102'     # Two-factor auth, using segwit


def seed_prefix(seed_type):
    if seed_type == 'standard':
        return SEED_PREFIX
    elif seed_type == 'segwit':
        return SEED_PREFIX_SW
    elif seed_type == '2fa':
        return SEED_PREFIX_2FA
    elif seed_type == '2fa_segwit':
        return SEED_PREFIX_2FA_SW<|MERGE_RESOLUTION|>--- conflicted
+++ resolved
@@ -1,10 +1,5 @@
-<<<<<<< HEAD
-ELECTRUM_VERSION = '3.2.4'   # version of the client package
-APK_VERSION = '3.2.4.0'      # read by buildozer.spec
-=======
 ELECTRUM_VERSION = '3.3.4'   # version of the client package
 APK_VERSION = '3.3.4.0'      # read by buildozer.spec
->>>>>>> 87c596fa
 
 PROTOCOL_VERSION = '1.4'     # protocol version requested
 
