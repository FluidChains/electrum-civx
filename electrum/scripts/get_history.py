--- conflicted
+++ resolved
@@ -1,18 +1,12 @@
 #!/usr/bin/env python3
 
 import sys
-<<<<<<< HEAD
-from .. import Network
-from electrum_exos.util import json_encode, print_msg
-from electrum_exos import bitcoin
-=======
 import asyncio
 
-from electrum import bitcoin
-from electrum.network import Network
-from electrum.util import json_encode, print_msg, create_and_start_event_loop, log_exceptions
+from electrum_exos import bitcoin
+from electrum_exos.network import Network
+from electrum_exos.util import json_encode, print_msg, create_and_start_event_loop, log_exceptions
 
->>>>>>> 87c596fa
 
 try:
     addr = sys.argv[1]
