--- conflicted
+++ resolved
@@ -1,264 +1,61 @@
 {
-<<<<<<< HEAD
     "electrum01.oexo.cloud": {
-=======
-    "3smoooajg7qqac2y.onion": {
->>>>>>> 87c596fa
         "pruning": "-",
         "s": "50002",
         "t": "50001",
         "version": "1.4"
     },
-<<<<<<< HEAD
+        "version": "1.2"
+    },
     "electrum02.oexo.net": {
-=======
-    "81-7-10-251.blue.kundencontroller.de": {
         "pruning": "-",
         "s": "50002",
-        "version": "1.4"
+        "t": "50001",
+        "version": "1.2"
     },
-    "E-X.not.fyi": {
+    "electrum03.oexo.cloud": {
         "pruning": "-",
         "s": "50002",
         "t": "50001",
         "version": "1.4"
     },
-    "MEADS.hopto.org": {
-        "pruning": "-",
-        "s": "50002",
-        "version": "1.4"
-    },
-    "VPS.hsmiths.com": {
+    "electrum04.oexo.net": {
         "pruning": "-",
         "s": "50002",
         "t": "50001",
         "version": "1.4"
     },
-    "b.ooze.cc": {
->>>>>>> 87c596fa
+    "electrum05.oexo.cloud": {
         "pruning": "-",
         "s": "50002",
         "t": "50001",
         "version": "1.4"
     },
-<<<<<<< HEAD
-    "electrum03.oexo.cloud": {
-=======
-    "bauerjda5hnedjam.onion": {
->>>>>>> 87c596fa
+    "electrum06.oexo.net": {
         "pruning": "-",
         "s": "50002",
         "t": "50001",
         "version": "1.4"
     },
-<<<<<<< HEAD
-    "electrum04.oexo.net": {
-=======
-    "bauerjhejlv6di7s.onion": {
+    "electrum07.oexo.cloud": {
         "pruning": "-",
         "s": "50002",
         "t": "50001",
         "version": "1.4"
     },
-    "bitcoin.corgi.party": {
->>>>>>> 87c596fa
+    "electrum08.oexo.net": {
         "pruning": "-",
         "s": "50002",
         "t": "50001",
         "version": "1.4"
     },
-<<<<<<< HEAD
-    "electrum05.oexo.cloud": {
-=======
-    "bitcoin3nqy3db7c.onion": {
+    "electrum09.oexo.cloud": {
         "pruning": "-",
         "s": "50002",
         "t": "50001",
         "version": "1.4"
     },
-    "bitcoins.sk": {
-        "pruning": "-",
-        "s": "50002",
-        "t": "50001",
-        "version": "1.4"
-    },
-    "btc.cihar.com": {
-        "pruning": "-",
-        "s": "50002",
-        "t": "50001",
-        "version": "1.4"
-    },
-    "btc.smsys.me": {
-        "pruning": "-",
-        "s": "995",
-        "version": "1.4"
-    },
-    "btc.xskyx.net": {
-        "pruning": "-",
-        "s": "50002",
-        "t": "50001",
-        "version": "1.4"
-    },
-    "cashyes.zapto.org": {
-        "pruning": "-",
-        "s": "50002",
-        "t": "50001",
-        "version": "1.4"
-    },
-    "currentlane.lovebitco.in": {
-        "pruning": "-",
-        "s": "50002",
-        "t": "50001",
-        "version": "1.4"
-    },
-    "daedalus.bauerj.eu": {
-        "pruning": "-",
-        "s": "50002",
-        "t": "50001",
-        "version": "1.4"
-    },
-    "dedi.jochen-hoenicke.de": {
-        "pruning": "-",
-        "s": "50002",
-        "t": "50001",
-        "version": "1.4"
-    },
-    "dragon085.startdedicated.de": {
-        "pruning": "-",
-        "s": "50002",
-        "version": "1.4"
-    },
-    "e-1.claudioboxx.com": {
-        "pruning": "-",
-        "s": "50002",
-        "t": "50001",
-        "version": "1.4"
-    },
-    "e.keff.org": {
-        "pruning": "-",
-        "s": "50002",
-        "t": "50001",
-        "version": "1.4"
-    },
-    "elec.luggs.co": {
-        "pruning": "-",
-        "s": "443",
-        "version": "1.4"
-    },
-    "electrum-server.ninja": {
-        "pruning": "-",
-        "s": "50002",
-        "t": "50001",
-        "version": "1.4"
-    },
-    "electrum-unlimited.criptolayer.net": {
-        "pruning": "-",
-        "s": "50002",
-        "version": "1.4"
-    },
-    "electrum.eff.ro": {
-        "pruning": "-",
-        "s": "50002",
-        "t": "50001",
-        "version": "1.4"
-    },
-    "electrum.festivaldelhumor.org": {
-        "pruning": "-",
-        "s": "50002",
-        "t": "50001",
-        "version": "1.4"
-    },
-    "electrum.hsmiths.com": {
-        "pruning": "-",
-        "s": "50002",
-        "t": "50001",
-        "version": "1.4"
-    },
-    "electrum.leblancnet.us": {
-        "pruning": "-",
-        "s": "50002",
-        "t": "50001",
-        "version": "1.4"
-    },
-    "electrum.mindspot.org": {
-        "pruning": "-",
-        "s": "50002",
-        "version": "1.4"
-    },
-    "electrum.qtornado.com": {
-        "pruning": "-",
-        "s": "50002",
-        "t": "50001",
-        "version": "1.4"
-    },
-    "electrum.taborsky.cz": {
-        "pruning": "-",
-        "s": "50002",
-        "version": "1.4"
-    },
-    "electrum.villocq.com": {
->>>>>>> 87c596fa
-        "pruning": "-",
-        "s": "50002",
-        "t": "50001",
-        "version": "1.4"
-    },
-<<<<<<< HEAD
-    "electrum06.oexo.net": {
-=======
-    "electrum2.eff.ro": {
->>>>>>> 87c596fa
-        "pruning": "-",
-        "s": "50002",
-        "t": "50001",
-        "version": "1.4"
-    },
-<<<<<<< HEAD
-    "electrum07.oexo.cloud": {
-=======
-    "electrum2.villocq.com": {
->>>>>>> 87c596fa
-        "pruning": "-",
-        "s": "50002",
-        "t": "50001",
-        "version": "1.4"
-    },
-<<<<<<< HEAD
-    "electrum08.oexo.net": {
-=======
-    "electrum3.hachre.de": {
->>>>>>> 87c596fa
-        "pruning": "-",
-        "s": "50002",
-        "t": "50001",
-        "version": "1.4"
-    },
-<<<<<<< HEAD
-    "electrum09.oexo.cloud": {
-=======
-    "electrumx.bot.nu": {
->>>>>>> 87c596fa
-        "pruning": "-",
-        "s": "50002",
-        "t": "50001",
-        "version": "1.4"
-    },
-<<<<<<< HEAD
     "electrum10.oexo.net": {
-=======
-    "electrumx.ddns.net": {
-        "pruning": "-",
-        "s": "50002",
-        "t": "50001",
-        "version": "1.4"
-    },
-    "electrumx.ftp.sh": {
-        "pruning": "-",
-        "s": "50002",
-        "version": "1.4"
-    },
-    "electrumx.ml": {
->>>>>>> 87c596fa
         "pruning": "-",
         "s": "50002",
         "t": "50001",
@@ -270,178 +67,7 @@
         "t": "50001",
         "version": "1.4"
     },
-<<<<<<< HEAD
     "electrum12.oexo.net": {
-=======
-    "electrumx.soon.it": {
-        "pruning": "-",
-        "s": "50002",
-        "t": "50001",
-        "version": "1.4"
-    },
-    "electrumxhqdsmlu.onion": {
-        "pruning": "-",
-        "t": "50001",
-        "version": "1.4"
-    },
-    "elx01.knas.systems": {
-        "pruning": "-",
-        "s": "50002",
-        "t": "50001",
-        "version": "1.4"
-    },
-    "enode.duckdns.org": {
-        "pruning": "-",
-        "s": "50002",
-        "t": "50001",
-        "version": "1.4"
-    },
-    "erbium1.sytes.net": {
-        "pruning": "-",
-        "s": "50002",
-        "t": "50001",
-        "version": "1.4"
-    },
-    "fedaykin.goip.de": {
-        "pruning": "-",
-        "s": "50002",
-        "t": "50001",
-        "version": "1.4"
-    },
-    "fn.48.org": {
-        "pruning": "-",
-        "s": "50002",
-        "t": "50003",
-        "version": "1.4"
-    },
-    "helicarrier.bauerj.eu": {
-        "pruning": "-",
-        "s": "50002",
-        "t": "50001",
-        "version": "1.4"
-    },
-    "hsmiths4fyqlw5xw.onion": {
-        "pruning": "-",
-        "s": "50002",
-        "t": "50001",
-        "version": "1.4"
-    },
-    "hsmiths5mjk6uijs.onion": {
-        "pruning": "-",
-        "s": "50002",
-        "t": "50001",
-        "version": "1.4"
-    },
-    "icarus.tetradrachm.net": {
-        "pruning": "-",
-        "s": "50002",
-        "t": "50001",
-        "version": "1.4"
-    },
-    "kirsche.emzy.de": {
-        "pruning": "-",
-        "s": "50002",
-        "t": "50001",
-        "version": "1.4"
-    },
-    "luggscoqbymhvnkp.onion": {
-        "pruning": "-",
-        "t": "80",
-        "version": "1.4"
-    },
-    "ndnd.selfhost.eu": {
-        "pruning": "-",
-        "s": "50002",
-        "t": "50001",
-        "version": "1.4"
-    },
-    "ndndword5lpb7eex.onion": {
-        "pruning": "-",
-        "t": "50001",
-        "version": "1.4"
-    },
-    "orannis.com": {
-        "pruning": "-",
-        "s": "50002",
-        "t": "50001",
-        "version": "1.4"
-    },
-    "ozahtqwp25chjdjd.onion": {
-        "pruning": "-",
-        "s": "50002",
-        "t": "50001",
-        "version": "1.4"
-    },
-    "qtornadoklbgdyww.onion": {
-        "pruning": "-",
-        "s": "50002",
-        "t": "50001",
-        "version": "1.4"
-    },
-    "rbx.curalle.ovh": {
-        "pruning": "-",
-        "s": "50002",
-        "version": "1.4"
-    },
-    "s7clinmo4cazmhul.onion": {
-        "pruning": "-",
-        "t": "50001",
-        "version": "1.4"
-    },
-    "tardis.bauerj.eu": {
-        "pruning": "-",
-        "s": "50002",
-        "t": "50001",
-        "version": "1.4"
-    },
-    "technetium.network": {
-        "pruning": "-",
-        "s": "50002",
-        "version": "1.4"
-    },
-    "tomscryptos.com": {
-        "pruning": "-",
-        "s": "50002",
-        "t": "50001",
-        "version": "1.4"
-    },
-    "ulrichard.ch": {
-        "pruning": "-",
-        "s": "50002",
-        "t": "50001",
-        "version": "1.4"
-    },
-    "us.electrum.be": {
-        "pruning": "-",
-        "s": "50002",
-        "t": "50001",
-        "version": "1.4"
-    },
-    "vmd27610.contaboserver.net": {
-        "pruning": "-",
-        "s": "50002",
-        "t": "50001",
-        "version": "1.4"
-    },
-    "vmd30612.contaboserver.net": {
-        "pruning": "-",
-        "s": "50002",
-        "t": "50001",
-        "version": "1.4"
-    },
-    "wsw6tua3xl24gsmi264zaep6seppjyrkyucpsmuxnjzyt3f3j6swshad.onion": {
-        "pruning": "-",
-        "s": "50002",
-        "t": "50001",
-        "version": "1.4"
-    },
-    "xray587.startdedicated.de": {
-        "pruning": "-",
-        "s": "50002",
-        "version": "1.4"
-    },
-    "yuio.top": {
->>>>>>> 87c596fa
         "pruning": "-",
         "s": "50002",
         "t": "50001",
