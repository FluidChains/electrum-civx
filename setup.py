#!/usr/bin/env python3

# python setup.py sdist --format=zip,gztar

import os
import sys
import platform
import importlib.util
import argparse
import subprocess

from setuptools import setup, find_packages
from setuptools.command.install import install

MIN_PYTHON_VERSION = "3.6.1"
_min_python_version_tuple = tuple(map(int, (MIN_PYTHON_VERSION.split("."))))


if sys.version_info[:3] < _min_python_version_tuple:
    sys.exit("Error: Electrum requires Python version >= {}...".format(MIN_PYTHON_VERSION))

with open('contrib/requirements/requirements.txt') as f:
    requirements = f.read().splitlines()

with open('contrib/requirements/requirements-hw.txt') as f:
    requirements_hw = f.read().splitlines()

<<<<<<< HEAD
version = imp.load_source('version', 'electrum/version.py')

if sys.version_info[:3] < (3, 4, 0):
    sys.exit("Error: EXOS-Electrum requires Python version >= 3.4.0...")
=======
# load version.py; needlessly complicated alternative to "imp.load_source":
version_spec = importlib.util.spec_from_file_location('version', 'electrum/version.py')
version_module = version = importlib.util.module_from_spec(version_spec)
version_spec.loader.exec_module(version_module)
>>>>>>> 87c596fa

data_files = []

if platform.system() in ['Linux', 'FreeBSD', 'DragonFly']:
    parser = argparse.ArgumentParser()
    parser.add_argument('--root=', dest='root_path', metavar='dir', default='/')
    opts, _ = parser.parse_known_args(sys.argv[1:])
    usr_share = os.path.join(sys.prefix, "share")
    icons_dirname = 'pixmaps'
    if not os.access(opts.root_path + usr_share, os.W_OK) and \
       not os.access(opts.root_path, os.W_OK):
        icons_dirname = 'icons'
        if 'XDG_DATA_HOME' in os.environ.keys():
            usr_share = os.environ['XDG_DATA_HOME']
        else:
            usr_share = os.path.expanduser('~/.local/share')
    data_files += [
<<<<<<< HEAD
        (os.path.join(usr_share, 'applications/'), ['exos-electrum.desktop']),
        (os.path.join(usr_share, icons_dirname), ['icons/exos-electrum.png'])
=======
        (os.path.join(usr_share, 'applications/'), ['electrum.desktop']),
        (os.path.join(usr_share, icons_dirname), ['electrum/gui/icons/electrum.png']),
>>>>>>> 87c596fa
    ]

extras_require = {
    'hardware': requirements_hw,
    'fast': ['pycryptodomex'],
    'gui': ['pyqt5'],
}
extras_require['full'] = [pkg for sublist in list(extras_require.values()) for pkg in sublist]


setup(
    name="EXOS-Electrum",
    version=version.ELECTRUM_VERSION,
    python_requires='>={}'.format(MIN_PYTHON_VERSION),
    install_requires=requirements,
    extras_require=extras_require,
    packages=[
        'electrum_exos',
        'electrum_exos.gui',
        'electrum_exos.gui.qt',
        'electrum_exos.plugins',
    ] + [('electrum_exos.plugins.'+pkg) for pkg in find_packages('electrum_exos/plugins')],
    package_dir={
        'electrum_exos': 'electrum'
    },
    package_data={
        '': ['*.txt', '*.json', '*.ttf', '*.otf'],
        'electrum_exos': [
            'wordlist/*.txt',
            'locale/*/LC_MESSAGES/electrum.mo',
        ],
        'electrum.gui': [
            'icons/*',
        ],
    },
    scripts=['electrum/exos-electrum'],
    data_files=data_files,
    description="Lightweight EXOS Wallet",
    author="OpenExO and ExO Economy Developers, Fluid Chains Devs",
    author_email="turcol@gmail.com",
    license="MIT Licence",
<<<<<<< HEAD
    url="https://economy.openexo.com",
    long_description="""Lightweight EXOS Wallet""",
    cmdclass={
        'install': CustomInstallCommand,
    },
=======
    url="https://electrum.org",
    long_description="""Lightweight Bitcoin Wallet""",
>>>>>>> 87c596fa
)<|MERGE_RESOLUTION|>--- conflicted
+++ resolved
@@ -25,17 +25,10 @@
 with open('contrib/requirements/requirements-hw.txt') as f:
     requirements_hw = f.read().splitlines()
 
-<<<<<<< HEAD
-version = imp.load_source('version', 'electrum/version.py')
-
-if sys.version_info[:3] < (3, 4, 0):
-    sys.exit("Error: EXOS-Electrum requires Python version >= 3.4.0...")
-=======
 # load version.py; needlessly complicated alternative to "imp.load_source":
 version_spec = importlib.util.spec_from_file_location('version', 'electrum/version.py')
 version_module = version = importlib.util.module_from_spec(version_spec)
 version_spec.loader.exec_module(version_module)
->>>>>>> 87c596fa
 
 data_files = []
 
@@ -53,13 +46,8 @@
         else:
             usr_share = os.path.expanduser('~/.local/share')
     data_files += [
-<<<<<<< HEAD
         (os.path.join(usr_share, 'applications/'), ['exos-electrum.desktop']),
-        (os.path.join(usr_share, icons_dirname), ['icons/exos-electrum.png'])
-=======
-        (os.path.join(usr_share, 'applications/'), ['electrum.desktop']),
-        (os.path.join(usr_share, icons_dirname), ['electrum/gui/icons/electrum.png']),
->>>>>>> 87c596fa
+        (os.path.join(usr_share, icons_dirname), ['electrum/gui/icons/exos-electrum.png']),
     ]
 
 extras_require = {
@@ -101,14 +89,9 @@
     author="OpenExO and ExO Economy Developers, Fluid Chains Devs",
     author_email="turcol@gmail.com",
     license="MIT Licence",
-<<<<<<< HEAD
     url="https://economy.openexo.com",
     long_description="""Lightweight EXOS Wallet""",
     cmdclass={
         'install': CustomInstallCommand,
     },
-=======
-    url="https://electrum.org",
-    long_description="""Lightweight Bitcoin Wallet""",
->>>>>>> 87c596fa
 )